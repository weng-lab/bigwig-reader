{
  "name": "genomic-reader",
<<<<<<< HEAD
  "version": "1.4.10",
=======
  "version": "1.4.9",
>>>>>>> b82c14c9
  "main": "dist/index.js",
  "types": "dist/index.d.ts",
  "license": "MIT",
  "repository": {
    "type": "git",
    "url": "https://www.github.com/weng-lab/bigwig-reader"
  },
  "keywords": [
    "bigwig",
    "bigbed"
  ],
  "files": [
    "dist/**"
  ],
  "devDependencies": {
    "@types/jest": "^26.0.13",
    "@types/node": "^10.9.4",
    "@types/pako": "^1.0.1",
    "jest": "^26.4.2",
    "ts-jest": "^26.3.0",
    "typescript": "^3.8.0"
  },
  "dependencies": {
    "axios": "^0.21.1",
    "pako": "^1.0.10"
  },
  "scripts": {
    "build": "tsc",
    "test": "jest"
  }
}<|MERGE_RESOLUTION|>--- conflicted
+++ resolved
@@ -1,10 +1,6 @@
 {
   "name": "genomic-reader",
-<<<<<<< HEAD
   "version": "1.4.10",
-=======
-  "version": "1.4.9",
->>>>>>> b82c14c9
   "main": "dist/index.js",
   "types": "dist/index.d.ts",
   "license": "MIT",
